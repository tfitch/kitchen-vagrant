--- conflicted
+++ resolved
@@ -62,11 +62,6 @@
       end
 
       def provider_block(arr)
-<<<<<<< HEAD
-        arr << %{  c.vm.provider :virtualbox do |p|}
-        config[:customize].each do |key, value|
-          arr << %{    p.customize ["modifyvm", :id, "--#{key}", #{value}]}
-=======
         provider = config[:provider] || 'virtualbox'
 
         arr << %{  c.vm.provider :#{provider} do |p|}
@@ -75,7 +70,6 @@
           virtualbox_customize(arr)
         when 'vmware_fusion', 'vmware_workstation'
           vmware_customize(arr)
->>>>>>> 7527c450
         end
         arr << %{  end}
       end
